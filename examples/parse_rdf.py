--- conflicted
+++ resolved
@@ -60,20 +60,16 @@
 
             print('Document Extracted licenses:')
             for lics in doc.extracted_licenses:
-<<<<<<< HEAD
                 print('\tIdentifier: {0}'.format(lics.identifier))
                 print('\tName: {0}'.format(lics.full_name))
-=======
-                print '\tIdentifier: {0}'.format(lics.identifier)
-                print '\tName: {0}'.format(lics.full_name)
-            print 'Annotations:'
+
+            print('Annotations:')
             for an in doc.annotations:
-                print '\tAnnotator: {0}'.format(an.annotator)
-                print '\tAnnotation Date: {0}'.format(an.annotation_date)
-                print '\tAnnotation Comment: {0}'.format(an.comment)
-                print '\tAnnotation Type: {0}'.format(an.annotation_type)
-                print '\tAnnotation SPDX Identifier: {0}'.format(an.spdx_id)
->>>>>>> cc24a1d2
+                print('\tAnnotator: {0}'.format(an.annotator))
+                print('\tAnnotation Date: {0}'.format(an.annotation_date))
+                print('\tAnnotation Comment: {0}'.format(an.comment))
+                print('\tAnnotation Type: {0}'.format(an.annotation_type))
+                print('\tAnnotation SPDX Identifier: {0}'.format(an.spdx_id))
 
         else:
             print('Errors while parsing')