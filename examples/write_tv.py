#!/usr/bin/env python

# Writes a new tag/value file from scratch.
# Usage: write_tv <tagvaluefile>
from __future__ import absolute_import
from __future__ import print_function
from __future__ import unicode_literals

if __name__ == "__main__":
    import sys
    import codecs
    from spdx.writers.tagvalue import write_document, InvalidDocumentError
    from spdx.document import Document, License, LicenseConjunction, ExtractedLicense
    from spdx.version import Version
    from spdx.creationinfo import Person
    from spdx.review import Review
    from spdx.package import Package
    from spdx.file import File, FileType
    from spdx.checksum import Algorithm
    from spdx.utils import SPDXNone, NoAssert, UnKnown

    doc = Document()
    doc.version = Version(1, 2)
<<<<<<< HEAD
    doc.comment = "Example Document"
    doc.data_license = License.from_identifier("CC0-1.0")
    doc.creation_info.add_creator(Person("Alice", "alice@example.com"))
=======
    doc.name = 'Hello SPDX'
    doc.spdx_id = 'Test#SPDXRef-DOCUMENT'
    doc.comment = 'Example Document'
    doc.namespace = 'spdx'
    doc.data_license = License.from_identifier('CC0-1.0')
    doc.creation_info.add_creator(Person('Alice', 'alice@example.com'))
>>>>>>> b80690f7
    doc.creation_info.set_created_now()
    review = Review(Person("Joe", None))
    review.set_review_date_now()
    review.comment = "Joe reviewed this document"
    doc.add_review(review)
    # File
    testfile1 = File("TestFile1")
    testfile1.type = FileType.BINARY
<<<<<<< HEAD
    testfile1.comment = "This is a test file."
    testfile1.chk_sum = Algorithm("SHA1", "c537c5d99eca5333f23491d47ededd083fefb7ad")
    testfile1.conc_lics = License.from_identifier("BSD-2-Clause")
    testfile1.add_lics(License.from_identifier("BSD-2-Clause"))
=======
    testfile1.spdx_id = 'TestFilet#SPDXRef-FILE'
    testfile1.comment = 'This is a test file.'
    testfile1.chk_sum = Algorithm('SHA1', 'c537c5d99eca5333f23491d47ededd083fefb7ad')
    testfile1.conc_lics = License.from_identifier('BSD-2-Clause')
    testfile1.add_lics(License.from_identifier('BSD-2-Clause'))
>>>>>>> b80690f7
    testfile1.copyright = SPDXNone()
    testfile1.add_artifact("name", "TagWriteTest")
    testfile1.add_artifact("home", UnKnown())
    testfile1.add_artifact("uri", "http://tagwritetest.test")

    testfile2 = File("TestFile2")
    testfile2.type = FileType.SOURCE
<<<<<<< HEAD
    testfile2.comment = "This is a test file."
    testfile2.chk_sum = Algorithm("SHA1", "bb154f28d1cf0646ae21bb0bec6c669a2b90e113")
    testfile2.conc_lics = License.from_identifier("Apache-2.0")
    testfile2.add_lics(License.from_identifier("Apache-2.0"))
=======
    testfile2.spdx_id = 'TestFile2#SPDXRef-FILE'
    testfile2.comment = 'This is a test file.'
    testfile2.chk_sum = Algorithm('SHA1', 'bb154f28d1cf0646ae21bb0bec6c669a2b90e113')
    testfile2.conc_lics = License.from_identifier('Apache-2.0')
    testfile2.add_lics(License.from_identifier('Apache-2.0'))
>>>>>>> b80690f7
    testfile2.copyright = NoAssert()

    # Package
    package = Package()
<<<<<<< HEAD
    package.name = "TagWriteTest"
    package.version = "1.0"
    package.file_name = "twt.jar"
    package.download_location = "http://www.tagwritetest.test/download"
=======
    package.name = 'TagWriteTest'
    package.version = '1.0'
    package.file_name = 'twt.jar'
    package.spdx_id = 'TestPackage#SPDXRef-PACKAGE'
    package.download_location = 'http://www.tagwritetest.test/download'
    package.check_sum = Algorithm('SHA1', 'c537c5d99eca5333f23491d47ededd083fefb7ad')
>>>>>>> b80690f7
    package.homepage = SPDXNone()
    package.verif_code = "4e3211c67a2d28fced849ee1bb76e7391b93feba"
    license_set = LicenseConjunction(
        License.from_identifier("Apache-2.0"), License.from_identifier("BSD-2-Clause")
    )
    package.conc_lics = license_set
    package.license_declared = license_set
    package.add_lics_from_file(License.from_identifier("Apache-2.0"))
    package.add_lics_from_file(License.from_identifier("BSD-2-Clause"))
    package.cr_text = NoAssert()
    package.summary = "Simple package."
    package.description = "Really simple package."
    package.add_file(testfile1)
    package.add_file(testfile2)

    doc.package = package

    # An extracted license

    lic = ExtractedLicense("LicenseRef-1")
    lic.text = "Some non legal legal text.."
    doc.add_extr_lic(lic)

    file = sys.argv[1]
    with codecs.open(file, mode="w", encoding="utf-8") as out:
        try:
            write_document(doc, out)
<<<<<<< HEAD
        except InvalidDocumentError:
            print("Document is Invalid")
=======
        except InvalidDocumentError as e:
            print('Document is Invalid:\n\t', end='')
            #import pdb; pdb.set_trace()
            print("\n\t".join(e.args[0]))
>>>>>>> b80690f7
            messages = []
            doc.validate(messages)
            print("\n".join(messages))<|MERGE_RESOLUTION|>--- conflicted
+++ resolved
@@ -21,18 +21,12 @@
 
     doc = Document()
     doc.version = Version(1, 2)
-<<<<<<< HEAD
+    doc.name = "Hello SPDX"
+    doc.spdx_id = "Test#SPDXRef-DOCUMENT"
     doc.comment = "Example Document"
+    doc.namespace = "spdx"
     doc.data_license = License.from_identifier("CC0-1.0")
     doc.creation_info.add_creator(Person("Alice", "alice@example.com"))
-=======
-    doc.name = 'Hello SPDX'
-    doc.spdx_id = 'Test#SPDXRef-DOCUMENT'
-    doc.comment = 'Example Document'
-    doc.namespace = 'spdx'
-    doc.data_license = License.from_identifier('CC0-1.0')
-    doc.creation_info.add_creator(Person('Alice', 'alice@example.com'))
->>>>>>> b80690f7
     doc.creation_info.set_created_now()
     review = Review(Person("Joe", None))
     review.set_review_date_now()
@@ -41,18 +35,11 @@
     # File
     testfile1 = File("TestFile1")
     testfile1.type = FileType.BINARY
-<<<<<<< HEAD
+    testfile1.spdx_id = "TestFilet#SPDXRef-FILE"
     testfile1.comment = "This is a test file."
     testfile1.chk_sum = Algorithm("SHA1", "c537c5d99eca5333f23491d47ededd083fefb7ad")
     testfile1.conc_lics = License.from_identifier("BSD-2-Clause")
     testfile1.add_lics(License.from_identifier("BSD-2-Clause"))
-=======
-    testfile1.spdx_id = 'TestFilet#SPDXRef-FILE'
-    testfile1.comment = 'This is a test file.'
-    testfile1.chk_sum = Algorithm('SHA1', 'c537c5d99eca5333f23491d47ededd083fefb7ad')
-    testfile1.conc_lics = License.from_identifier('BSD-2-Clause')
-    testfile1.add_lics(License.from_identifier('BSD-2-Clause'))
->>>>>>> b80690f7
     testfile1.copyright = SPDXNone()
     testfile1.add_artifact("name", "TagWriteTest")
     testfile1.add_artifact("home", UnKnown())
@@ -60,35 +47,21 @@
 
     testfile2 = File("TestFile2")
     testfile2.type = FileType.SOURCE
-<<<<<<< HEAD
+    testfile2.spdx_id = "TestFile2#SPDXRef-FILE"
     testfile2.comment = "This is a test file."
     testfile2.chk_sum = Algorithm("SHA1", "bb154f28d1cf0646ae21bb0bec6c669a2b90e113")
     testfile2.conc_lics = License.from_identifier("Apache-2.0")
     testfile2.add_lics(License.from_identifier("Apache-2.0"))
-=======
-    testfile2.spdx_id = 'TestFile2#SPDXRef-FILE'
-    testfile2.comment = 'This is a test file.'
-    testfile2.chk_sum = Algorithm('SHA1', 'bb154f28d1cf0646ae21bb0bec6c669a2b90e113')
-    testfile2.conc_lics = License.from_identifier('Apache-2.0')
-    testfile2.add_lics(License.from_identifier('Apache-2.0'))
->>>>>>> b80690f7
     testfile2.copyright = NoAssert()
 
     # Package
     package = Package()
-<<<<<<< HEAD
     package.name = "TagWriteTest"
     package.version = "1.0"
     package.file_name = "twt.jar"
+    package.spdx_id = 'TestPackage#SPDXRef-PACKAGE'
     package.download_location = "http://www.tagwritetest.test/download"
-=======
-    package.name = 'TagWriteTest'
-    package.version = '1.0'
-    package.file_name = 'twt.jar'
-    package.spdx_id = 'TestPackage#SPDXRef-PACKAGE'
-    package.download_location = 'http://www.tagwritetest.test/download'
-    package.check_sum = Algorithm('SHA1', 'c537c5d99eca5333f23491d47ededd083fefb7ad')
->>>>>>> b80690f7
+    package.check_sum = Algorithm("SHA1", "c537c5d99eca5333f23491d47ededd083fefb7ad")
     package.homepage = SPDXNone()
     package.verif_code = "4e3211c67a2d28fced849ee1bb76e7391b93feba"
     license_set = LicenseConjunction(
@@ -116,15 +89,9 @@
     with codecs.open(file, mode="w", encoding="utf-8") as out:
         try:
             write_document(doc, out)
-<<<<<<< HEAD
-        except InvalidDocumentError:
-            print("Document is Invalid")
-=======
         except InvalidDocumentError as e:
-            print('Document is Invalid:\n\t', end='')
-            #import pdb; pdb.set_trace()
+            print("Document is Invalid:\n\t", end="")
             print("\n\t".join(e.args[0]))
->>>>>>> b80690f7
             messages = []
             doc.validate(messages)
             print("\n".join(messages))